--- conflicted
+++ resolved
@@ -66,23 +66,20 @@
         mode="OPTIMIM_QUANTO_Wf8E5M2+COMPILE_CUDAGRAPHS", device_override="CUDA"
     ),
     42: ConversionOption(mode="FP16+EAGER"),
-<<<<<<< HEAD
-    43: ConversionOption(
+    43: ConversionOption(mode="BF16+EAGER"),  
+    44: ConversionOption(
         mode="COMPILE_INDUCTOR_MAX_AUTOTUNE+TORCHAO_AUTOQUANT_DEFAULT"
     ),
-    44: ConversionOption(
+    45: ConversionOption(
         mode="COMPILE_INDUCTOR_MAX_AUTOTUNE+TORCHAO_AUTOQUANT_NONDEFAULT"
     ),
-    45: ConversionOption(
+    46: ConversionOption(
         mode="COMPILE_CUDAGRAPHS+TORCHAO_AUTOQUANT_DEFAULT", device_override="CUDA"
     ),  # Works in certain circumstances, depends on weight tensor sizes
-    46: ConversionOption(
+    47: ConversionOption(
         mode="COMPILE_INDUCTOR_MAX_AUTOTUNE+TORCHAO_QUANT_I4_WEIGHT_ONLY"
     ),  # Requires bf16 suuport
-    47: ConversionOption(mode="TORCHAO_QUANT_I4_WEIGHT_ONLY"),  # Requires bf16 suuport
-=======
-    43: ConversionOption(mode="BF16+EAGER"),
->>>>>>> e8a9f737
+    48: ConversionOption(mode="TORCHAO_QUANT_I4_WEIGHT_ONLY"),  # Requires bf16 support
 }
 
 
