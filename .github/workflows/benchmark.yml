name: Train + benchmark model

on:
  pull_request:
    branches:
      - main

jobs:
  train-and-benchmark-mnist:
    runs-on: titan

    steps:
    - uses: actions/checkout@v4

    - name: Check current directory
      run: pwd

    - name: Install alma package
      run: pip install . 

    - name: Setup data
      run: |
        cd examples/mnist/data
        ./setup-data.sh

    - name: Train
      run: |
        cd examples/mnist
        python train.py --save-path ./model/mnist

    - name: Benchmark
      run: |
        cd examples/mnist
        mkdir -p ../results
<<<<<<< HEAD
        python benchmark_random_tensor.py
=======
        python benchmark_random_tensor.py 
>>>>>>> 2002ee36

    - name: Display benchmark results
      run: |
        echo "Displaying benchmark results:"
        echo "::group::Benchmark JSON Output"
        cat examples/mnist/results/result.json
        echo "::endgroup::"

    - name: Upload benchmark results
      uses: actions/upload-artifact@v4
      with:
        name: benchmark-results
        path: examples/mnist/results/result.json<|MERGE_RESOLUTION|>--- conflicted
+++ resolved
@@ -32,11 +32,7 @@
       run: |
         cd examples/mnist
         mkdir -p ../results
-<<<<<<< HEAD
-        python benchmark_random_tensor.py
-=======
         python benchmark_random_tensor.py 
->>>>>>> 2002ee36
 
     - name: Display benchmark results
       run: |
